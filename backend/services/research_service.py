from sqlalchemy.orm import Session
import logging
from typing import List
from config.settings import settings
from services.ai_service import ai_service
from schemas import QuestionAnalysis

logger = logging.getLogger(__name__)

<<<<<<< HEAD
=======

class QuestionAnalysis(TypedDict):
    key_components: List[str]
    scope_boundaries: List[str]
    success_criteria: List[str]
    conflicting_viewpoints: List[str]


>>>>>>> 943675de
class ResearchService:
    def __init__(self):
        self.search_wrapper = None

    async def expand_question(self, question: str) -> List[str]:
        """
        Expand a question into multiple related queries using AI.

        Args:
            question (str): The question to expand

        Returns:
            List[str]: List of expanded queries
        """
        try:
            logger.info(f"Expanding question: {question}")
            expanded_queries = await ai_service.expand_query(question)

            # Filter out empty queries and strip whitespace
            filtered_queries = [q.strip()
                                for q in expanded_queries if q.strip()]

            return filtered_queries

        except Exception as e:
            logger.error(f"Error expanding question: {str(e)}")
            return []

    async def analyze_question_scope(self, question: str) -> QuestionAnalysis:
        """
        Analyze a question to determine its key components, scope, and success criteria.

        Args:
            question: The question to analyze

        Returns:
            QuestionAnalysis: Pydantic model containing the analysis components
        """
        try:
            logger.info(f"Starting analysis for question: {question}")

            # Use AI service to analyze the question
            logger.debug("Calling AI service for question analysis...")
            analysis = await ai_service.analyze_question_scope(question)
<<<<<<< HEAD
            
            # Create QuestionAnalysis model instance
=======
            logger.debug(f"Received analysis from AI service: {analysis}")

            # Ensure we have all required components with defaults if missing
>>>>>>> 943675de
            result = QuestionAnalysis(
                key_components=analysis.get('key_components', []),
                scope_boundaries=analysis.get('scope_boundaries', []),
                success_criteria=analysis.get('success_criteria', []),
                conflicting_viewpoints=analysis.get(
                    'conflicting_viewpoints', [])
            )

            # Log the components we found
            logger.info(f"Analysis complete. Found {len(result['key_components'])} key components, "
                        f"{len(result['scope_boundaries'])} scope boundaries, "
                        f"{len(result['success_criteria'])} success criteria, and "
                        f"{len(result['conflicting_viewpoints'])} conflicting viewpoints")

            # Log detailed results at debug level
            logger.debug("Analysis results:")
            logger.debug(f"Key components: {result['key_components']}")
            logger.debug(f"Scope boundaries: {result['scope_boundaries']}")
            logger.debug(f"Success criteria: {result['success_criteria']}")
            logger.debug(
                f"Conflicting viewpoints: {result['conflicting_viewpoints']}")

            return result

        except Exception as e:
            logger.error(f"Error analyzing question: {str(e)}", exc_info=True)
            logger.info("Returning empty analysis due to error")
            return QuestionAnalysis(
                key_components=[],
                scope_boundaries=[],
                success_criteria=[],
                conflicting_viewpoints=[]
            )


# Create a singleton instance
research_service = ResearchService()

# Export the singleton instance
__all__ = ['research_service']<|MERGE_RESOLUTION|>--- conflicted
+++ resolved
@@ -7,17 +7,7 @@
 
 logger = logging.getLogger(__name__)
 
-<<<<<<< HEAD
-=======
 
-class QuestionAnalysis(TypedDict):
-    key_components: List[str]
-    scope_boundaries: List[str]
-    success_criteria: List[str]
-    conflicting_viewpoints: List[str]
-
-
->>>>>>> 943675de
 class ResearchService:
     def __init__(self):
         self.search_wrapper = None
@@ -62,14 +52,8 @@
             # Use AI service to analyze the question
             logger.debug("Calling AI service for question analysis...")
             analysis = await ai_service.analyze_question_scope(question)
-<<<<<<< HEAD
             
             # Create QuestionAnalysis model instance
-=======
-            logger.debug(f"Received analysis from AI service: {analysis}")
-
-            # Ensure we have all required components with defaults if missing
->>>>>>> 943675de
             result = QuestionAnalysis(
                 key_components=analysis.get('key_components', []),
                 scope_boundaries=analysis.get('scope_boundaries', []),
