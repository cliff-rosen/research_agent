import anthropic
import logging
from typing import List, Dict, Optional, Any
from config.settings import settings
from .base import LLMProvider
import aiohttp
import ssl
import certifi

DEFAULT_MAX_TOKENS = 1024  # Default max tokens for Claude-3
logger = logging.getLogger(__name__)


class AnthropicProvider(LLMProvider):
    def __init__(self):
        self.client = anthropic.AsyncAnthropic(
            api_key=settings.ANTHROPIC_API_KEY)

    def get_default_model(self) -> str:
        return "claude-3-sonnet-20240229"

    async def generate(self,
                       prompt: str,
                       model: Optional[str] = None,
                       max_tokens: Optional[int] = None
                       ) -> str:
        try:
            model = model or self.get_default_model()
            max_tokens = max_tokens or DEFAULT_MAX_TOKENS
            
            message = await self.client.messages.create(
                model=model,
                max_tokens=max_tokens,
                messages=[{"role": "user", "content": prompt}]
            )
            return message.content[0].text
        except Exception as e:
            logger.error(
                f"Error generating Anthropic response with model {model}: {str(e)}")
            raise

    async def create_chat_completion(
        self,
        messages: List[Dict[str, str]],
        model: Optional[str] = None,
<<<<<<< HEAD
        max_tokens: Optional[int] = None,
        system: Optional[str] = None
    ) -> str:
        try:
            model = model or self.get_default_model()
            max_tokens = max_tokens or DEFAULT_MAX_TOKENS
            
            # Build request parameters with required fields
            params = {
                "model": model,
                "messages": messages,
                "max_tokens": max_tokens
            }
            
            # Add optional system parameter if provided
            if system is not None:
                params["system"] = system
                
            message = await self.client.messages.create(**params)
            return message.content[0].text
=======
        system: Optional[str] = None,
        **kwargs: Any
    ) -> str:
        try:
            model = model or self.get_default_model()

            # Create the messages request with system parameter
            request = {
                "model": model,
                "messages": messages,
                "max_tokens": kwargs.get("max_tokens", 1024)
            }

            if system:
                request["system"] = system

            # Create SSL context with verified certificates
            ssl_context = ssl.create_default_context(cafile=certifi.where())

            # Use SSL context in ClientSession
            async with aiohttp.ClientSession(connector=aiohttp.TCPConnector(ssl=ssl_context)) as session:
                async with session.post(
                    "https://api.anthropic.com/v1/messages",
                    headers={
                        "x-api-key": settings.ANTHROPIC_API_KEY,
                        "anthropic-version": "2023-06-01",
                        "content-type": "application/json"
                    },
                    json=request
                ) as response:
                    response.raise_for_status()
                    data = await response.json()
                    return data["content"][0]["text"]
>>>>>>> 943675de
        except Exception as e:
            logger.error(
                f"Error creating Anthropic chat completion with model {model}: {str(e)}")
            raise

    async def close(self):
        await self.client.close()<|MERGE_RESOLUTION|>--- conflicted
+++ resolved
@@ -43,7 +43,6 @@
         self,
         messages: List[Dict[str, str]],
         model: Optional[str] = None,
-<<<<<<< HEAD
         max_tokens: Optional[int] = None,
         system: Optional[str] = None
     ) -> str:
@@ -64,41 +63,6 @@
                 
             message = await self.client.messages.create(**params)
             return message.content[0].text
-=======
-        system: Optional[str] = None,
-        **kwargs: Any
-    ) -> str:
-        try:
-            model = model or self.get_default_model()
-
-            # Create the messages request with system parameter
-            request = {
-                "model": model,
-                "messages": messages,
-                "max_tokens": kwargs.get("max_tokens", 1024)
-            }
-
-            if system:
-                request["system"] = system
-
-            # Create SSL context with verified certificates
-            ssl_context = ssl.create_default_context(cafile=certifi.where())
-
-            # Use SSL context in ClientSession
-            async with aiohttp.ClientSession(connector=aiohttp.TCPConnector(ssl=ssl_context)) as session:
-                async with session.post(
-                    "https://api.anthropic.com/v1/messages",
-                    headers={
-                        "x-api-key": settings.ANTHROPIC_API_KEY,
-                        "anthropic-version": "2023-06-01",
-                        "content-type": "application/json"
-                    },
-                    json=request
-                ) as response:
-                    response.raise_for_status()
-                    data = await response.json()
-                    return data["content"][0]["text"]
->>>>>>> 943675de
         except Exception as e:
             logger.error(
                 f"Error creating Anthropic chat completion with model {model}: {str(e)}")
